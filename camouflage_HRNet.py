--- conflicted
+++ resolved
@@ -56,11 +56,7 @@
     os.makedirs(steps_dir, exist_ok=True)
 
     device = torch.device("cuda" if torch.cuda.is_available() else "cpu")
-<<<<<<< HEAD
-    print("Using device: {}".format(device))
-=======
     print("device:", device)
->>>>>>> eb417de9
     VGG = models.vgg19(pretrained=True).features
     VGG.to(device)
 
